sudo: required
language: elixir
elixir:
<<<<<<< HEAD
  - 1.3.2
=======
  - 1.2.6
  - 1.3.4
>>>>>>> 8b5d11f6
cache:
  - apt
  - directories:
    - ~/.mongodb
before_install:
<<<<<<< HEAD
  - rm -rf ~/.nvm
  - curl -o- https://raw.githubusercontent.com/creationix/nvm/v0.32.1/install.sh | bash
  - source ~/.nvm/nvm.sh && nvm install $TRAVIS_NODE_VERSION
  - npm i -g npm
=======
  - . $HOME/.nvm/nvm.sh
  - nvm install stable
  - nvm use stable
>>>>>>> 8b5d11f6
  - npm install -g mongodb-version-manager
  - m use $MONGOVERSION
before_script:
# - sudo systemctl stop mongodb
  - export PATH=$(m path):$PATH
  - echo $PATH
  - bash ./start_mongo.bash
env:
  matrix:
    - MONGOVERSION=2.4.14 TRAVIS_NODE_VERSION=4
    - MONGOVERSION=2.6.12 TRAVIS_NODE_VERSION=4
    - MONGOVERSION=3.0.12 TRAVIS_NODE_VERSION=4
    - MONGOVERSION=3.2.10 TRAVIS_NODE_VERSION=4
notifications:
  recipients:
    - eric.meadows.jonsson@gmail.com<|MERGE_RESOLUTION|>--- conflicted
+++ resolved
@@ -1,27 +1,16 @@
 sudo: required
 language: elixir
 elixir:
-<<<<<<< HEAD
-  - 1.3.2
-=======
   - 1.2.6
   - 1.3.4
->>>>>>> 8b5d11f6
 cache:
   - apt
   - directories:
     - ~/.mongodb
 before_install:
-<<<<<<< HEAD
-  - rm -rf ~/.nvm
-  - curl -o- https://raw.githubusercontent.com/creationix/nvm/v0.32.1/install.sh | bash
-  - source ~/.nvm/nvm.sh && nvm install $TRAVIS_NODE_VERSION
-  - npm i -g npm
-=======
   - . $HOME/.nvm/nvm.sh
   - nvm install stable
   - nvm use stable
->>>>>>> 8b5d11f6
   - npm install -g mongodb-version-manager
   - m use $MONGOVERSION
 before_script:
