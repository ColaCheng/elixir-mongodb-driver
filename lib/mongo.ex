defmodule Mongo do
  @moduledoc """
  The main entry point for doing queries. All functions take a topology to
  run the query on.

  ## Generic options

  All operations take these options.

    * `:timeout` - The maximum time that the caller is allowed the to hold the
      connection’s state (ignored when using a run/transaction connection,
      default: `15_000`)
    * `:pool` - The pooling behaviour module to use, this option is required
      unless the default `DBConnection.Connection` pool is used
    * `:pool_timeout` - The maximum time to wait for a reply when making a
      synchronous call to the pool (default: `5_000`)
    * `:queue` - Whether to block waiting in an internal queue for the
      connection's state (boolean, default: `true`)
    * `:log` - A function to log information about a call, either
      a 1-arity fun, `{module, function, args}` with `DBConnection.LogEntry.t`
      prepended to `args` or `nil`. See `DBConnection.LogEntry` (default: `nil`)
    * `:database` - the database to run the operation on
    * `:connect_timeout` - maximum timeout for connect (default: `5_000`)

  ## Read options

  All read operations that returns a cursor take the following options
  for controlling the behaviour of the cursor.

    * `:batch_size` - Number of documents to fetch in each batch
    * `:limit` - Maximum number of documents to fetch with the cursor
    * `:read_preference` - specifies the rules for selecting a server to query

  ## Write options

  All write operations take the following options for controlling the
  write concern.

    * `:w` - The number of servers to replicate to before returning from write
      operators, a 0 value will return immediately, :majority will wait until
      the operation propagates to a majority of members in the replica set
      (Default: 1)
    * `:j` If true, the write operation will only return after it has been
      committed to journal - (Default: false)
    * `:wtimeout` - If the write concern is not satisfied in the specified
      interval, the operation returns an error
  """

  use Bitwise
  use Mongo.Messages
  alias Mongo.Query
  alias Mongo.ReadPreference
  alias Mongo.TopologyDescription
  alias Mongo.Topology
  alias Mongo.UrlParser

  @timeout 15000 # 5000

  @dialyzer [no_match: [count_documents!: 4]]

  @type conn :: DbConnection.Conn
  @type collection :: String.t
  @opaque cursor :: Mongo.Cursor.t
  @type result(t) :: :ok | {:ok, t} | {:error, Mongo.Error.t}
  @type result!(t) :: nil | t | no_return

  defmacrop bangify(result) do
    quote do
      case unquote(result) do
        {:ok, value}    -> value
        {:error, error} -> raise error
        :ok             -> nil
      end
    end
  end

  @type initial_type :: :unknown | :single | :replica_set_no_primary | :sharded

  @doc """
  Start and link to a database connection process.

  ### Options
    * `:database` - The database to use (required)
    * `:hostname` - The host to connect to (require)
    * `:port` - The port to connect to your server (default: 27017)
    * `:url` - A mongo connection url. Can be used in place of `:hostname` and
      `:database` (optional)
    * `:seeds` - A list of host names in the cluster. Can be used in place of
      `:hostname` (optional)
    * `:username` - The User to connect with (optional)
    * `:password` - The password to connect with (optional)
    * `:auth` - List of additional users to authenticate as a keyword list with
      `:username` and `:password` keys (optional)
    * `:auth_source` - The database to authenticate against
    * `:set_name` - The name of the replica set to connect to (required if
    connecting to a replica set)
    * `:type` - a hint of the topology type. See `t:initial_type/0` for
      valid values (default: `:unknown`)
    * `:idle` - The idle strategy, `:passive` to avoid checkin when idle and
      `:active` to checking when idle (default: `:passive`)
    * `:idle_timeout` - The idle timeout to ping the database (default: `1_000`)
    * `:connect_timeout` - The maximum timeout for the initial connection
      (default: `5_000`)
    * `:backoff_min` - The minimum backoff interval (default: `1_000`)
    * `:backoff_max` - The maximum backoff interval (default: `30_000`)
    * `:backoff_type` - The backoff strategy, `:stop` for no backoff and to
      stop, `:exp` of exponential, `:rand` for random and `:ran_exp` for random
      exponential (default: `:rand_exp`)
    * `:after_connect` - A function to run on connect use `run/3`. Either a
      1-arity fun, `{module, function, args}` with `DBConnection.t`, prepended
      to `args` or `nil` (default: `nil`)
    * `:auth_mechanism` - options for the mongo authentication mechanism,
      currently only supports `:x509` atom as a value
    * `:ssl` - Set to `true` if ssl should be used (default: `false`)
    * `:ssl_opts` - A list of ssl options, see the ssl docs

  ### Error Reasons
    * `:single_topology_multiple_hosts` - A topology of `:single` was set
      but multiple hosts were given
    * `:set_name_bad_topology` - A `:set_name` was given but the topology was
      set to something other than `:replica_set_no_primary` or `:single`
  """
  @spec start_link(Keyword.t) :: {:ok, pid} | {:error, Mongo.Error.t | atom}
  def start_link(opts) do
    opts
    |> UrlParser.parse_url()
    |> Topology.start_link()
  end

  def child_spec(opts, child_opts \\ []) do
    Supervisor.Spec.worker(Mongo, [opts], child_opts)
  end

  @doc """
  Generates a new `BSON.ObjectId`.
  """
  @spec object_id :: BSON.ObjectId.t
  def object_id do
    Mongo.IdServer.new
  end

  @doc """
  Converts the DataTime to a MongoDB timestamp.
  """
  @spec timestamp(DateTime.t) :: BSON.Timestamp.t
  def timestamp(datetime) do
    %BSON.Timestamp{value: DateTime.to_unix(datetime), ordinal: 1}
  end

  @doc"""
  Creates a change stream cursor on collections.

  `on_resume_token` is function that takes the new resume token, if it changed.

  ## Options

    * `:full_document` -
    * `:max_time` - Specifies a time limit in milliseconds. This option is used on `getMore` commands
    * `:batch_size` - Specifies the number of maximum number of documents to
      return (default: 1)
    * `:resume_after` - Specifies the logical starting point for the new change stream.
    * `:start_at_operation_time` - The change stream will only provide changes that occurred at or after the specified timestamp (since 4.0)
    * `:start_after` - Similar to `resumeAfter`, this option takes a resume token and starts a new change stream
        returning the first notification after the token. This will allow users to watch collections that have been dropped and recreated
        or newly renamed collections without missing any notifications. (since 4.0.7)
  """
  @spec watch_collection(GenServer.server, collection, [BSON.document], fun, Keyword.it) :: cursor
  def watch_collection(topology_pid, coll, pipeline, on_resume_token \\ nil, opts \\ []) do

    stream_opts = %{
                    fullDocument: opts[:full_document] || "default",
                    resumeAfter: opts[:resume_after],
                    startAtOperationTime: opts[:start_at_operation_time],
                    startAfter: opts[:start_after]
                  } |> filter_nils()

    cmd = [
            aggregate: coll,
            pipeline:  [%{"$changeStream" => stream_opts} | pipeline],
            explain: opts[:explain],
            allowDiskUse: opts[:allow_disk_use],
            collation: opts[:collation],
            maxTimeMS: opts[:max_time],
            cursor: filter_nils(%{batchSize: opts[:batch_size]}),
            bypassDocumentValidation: opts[:bypass_document_validation],
            hint: opts[:hint],
            comment: opts[:comment],
            readConcern: opts[:read_concern]
          ] |> filter_nils()

    opts = Keyword.drop(opts, ~w(full_document resume_after start_at_operation_time start_after explain allow_disk_use collation bypass_document_validation hint comment read_concern)a)

    on_resume_token = on_resume_token || (fn _token -> nil end)
    change_stream_cursor(topology_pid, cmd, on_resume_token, opts)

  end

  @doc"""
  Creates a change stream cursor all collections of the database.

  `on_resume_token` is function that takes the new resume token, if it changed.

  ## Options

    * `:full_document` -
    * `:max_time` - Specifies a time limit in milliseconds. This option is used on `getMore` commands
    * `:batch_size` - Specifies the number of maximum number of documents to
      return (default: 1)
    * `:resume_after` - Specifies the logical starting point for the new change stream.
    * `:start_at_operation_time` - The change stream will only provide changes that occurred at or after the specified timestamp (since 4.0)
    * `:start_after` - Similar to `resumeAfter`, this option takes a resume token and starts a new change stream
        returning the first notification after the token. This will allow users to watch collections that have been dropped and recreated
        or newly renamed collections without missing any notifications. (since 4.0.7)
  """
  @spec watch_db(GenServer.server, [BSON.document], fun, Keyword.it) :: cursor
  def watch_db(topology_pid, pipeline, on_resume_token \\ nil, opts \\ []) do
    watch_collection(topology_pid, 1, pipeline, on_resume_token, opts)
  end

  @doc """
  Performs aggregation operation using the aggregation pipeline.

  For all options see [Options](https://docs.mongodb.com/manual/reference/command/aggregate/#aggregate)

  """
  @spec aggregate(GenServer.server, collection, [BSON.document], Keyword.t) :: cursor
  def aggregate(topology_pid, coll, pipeline, opts \\ []) do

    cmd = [
      aggregate: coll,
      pipeline: pipeline,
      explain: opts[:explain],
      allowDiskUse: opts[:allow_disk_use],
      collation: opts[:collation],
      maxTimeMS: opts[:max_time],
      cursor: filter_nils(%{batchSize: opts[:batch_size]}),
      bypassDocumentValidation: opts[:bypass_document_validation],
      hint: opts[:hint],
      comment: opts[:comment],
      readConcern: opts[:read_concern]
    ] |> filter_nils()

    opts = Keyword.drop(opts, ~w(explain allow_disk_use collation bypass_document_validation hint comment read_concern)a)

    cursor(topology_pid, cmd, opts)
  end

  @doc """
  Finds a document and updates it (using atomic modifiers).

  ## Options

    * `:bypass_document_validation` -  Allows the write to opt-out of document
      level validation
    * `:max_time` -  The maximum amount of time to allow the query to run (in MS)
    * `:projection` -  Limits the fields to return for all matching documents.
    * `:return_document` - Returns the replaced or inserted document rather than
       the original. Values are :before or :after. (default is :before)
    * `:sort` - Determines which document the operation modifies if the query
      selects multiple documents.
    * `:upsert` -  Create a document if no document matches the query or updates
      the document.
    * `:collation` - Optionally specifies a collation to use in MongoDB 3.4 and
  """
  @spec find_one_and_update(GenServer.server, collection, BSON.document, BSON.document, Keyword.t) :: result(BSON.document) | {:ok, nil}
  def find_one_and_update(topology_pid, coll, filter, update, opts \\ []) do
    _ = modifier_docs(update, :update)
    query = [
      findAndModify:            coll,
      query:                    filter,
      update:                   update,
      bypassDocumentValidation: opts[:bypass_document_validation],
      maxTimeMS:                opts[:max_time],
      fields:                   opts[:projection],
      new:                      should_return_new(opts[:return_document]),
      sort:                     opts[:sort],
      upsert:                   opts[:upsert],
      collation:                opts[:collation],
    ] |> filter_nils()

    opts = Keyword.drop(opts, ~w(bypass_document_validation max_time projection return_document sort upsert collation)a)

    with {:ok, conn, _, _} <- select_server(topology_pid, :write, opts),
         {:ok, doc} <- direct_command(conn, query, opts), do: {:ok, doc["value"]}
  end

  @doc """
  Finds a document and replaces it.

  ## Options

    * `:bypass_document_validation` -  Allows the write to opt-out of document
      level validation
    * `:max_time` -  The maximum amount of time to allow the query to run (in MS)
    * `:projection` -  Limits the fields to return for all matching documents.
    * `:return_document` - Returns the replaced or inserted document rather than
      the original. Values are :before or :after. (default is :before)
    * `:sort` - Determines which document the operation modifies if the query
      selects multiple documents.
    * `:upsert` -  Create a document if no document matches the query or updates
      the document.
    * `:collation` - Optionally specifies a collation to use in MongoDB 3.4 and
      higher.
  """
  @spec find_one_and_replace(GenServer.server, collection, BSON.document, BSON.document, Keyword.t) :: result(BSON.document)
  def find_one_and_replace(topology_pid, coll, filter, replacement, opts \\ []) do
    _ = modifier_docs(replacement, :replace)
    query = [
      findAndModify:            coll,
      query:                    filter,
      update:                   replacement,
      bypassDocumentValidation: opts[:bypass_document_validation],
      maxTimeMS:                opts[:max_time],
      fields:                   opts[:projection],
      new:                      should_return_new(opts[:return_document]),
      sort:                     opts[:sort],
      upsert:                   opts[:upsert],
      collation:                opts[:collation],
    ] |> filter_nils()

    opts = Keyword.drop(opts, ~w(bypass_document_validation max_time projection return_document sort upsert collation)a)

    with {:ok, conn, _, _} <- select_server(topology_pid, :write, opts),
         {:ok, doc} <- direct_command(conn, query, opts), do: {:ok, doc["value"]}
  end

  defp should_return_new(:after), do: true
  defp should_return_new(:before), do: false
  defp should_return_new(_), do: false

  @doc """
  Finds a document and deletes it.

  ## Options

    * `:max_time` -  The maximum amount of time to allow the query to run (in MS)
    * `:projection` -  Limits the fields to return for all matching documents.
    * `:sort` - Determines which document the operation modifies if the query selects multiple documents.
    * `:collation` - Optionally specifies a collation to use in MongoDB 3.4 and higher.
  """
  @spec find_one_and_delete(GenServer.server, collection, BSON.document, Keyword.t) :: result(BSON.document)
  def find_one_and_delete(topology_pid, coll, filter, opts \\ []) do
    query = [
      findAndModify: coll,
      query:         filter,
      remove:        true,
      maxTimeMS:     opts[:max_time],
      fields:        opts[:projection],
      sort:          opts[:sort],
      collation:     opts[:collation],
    ] |> filter_nils()
    opts = Keyword.drop(opts, ~w(max_time projection sort collation)a)

    with {:ok, conn, _, _} <- select_server(topology_pid, :write, opts),
         {:ok, doc} <- direct_command(conn, query, opts), do: {:ok, doc["value"]}
  end

  @doc false
  @spec count(GenServer.server, collection, BSON.document, Keyword.t) :: result(non_neg_integer)
  def count(topology_pid, coll, filter, opts \\ []) do
    query = [
      count: coll,
      query: filter,
      limit: opts[:limit],
      skip: opts[:skip],
      hint: opts[:hint],
      collation: opts[:collation]
    ] |> filter_nils()

    opts = Keyword.drop(opts, ~w(limit skip hint collation)a)

    # Mongo 2.4 and 2.6 returns a float
    with {:ok, doc} <- command(topology_pid, query, opts),
         do: {:ok, trunc(doc["n"])}
  end

  @doc false
  @spec count!(GenServer.server, collection, BSON.document, Keyword.t) :: result!(non_neg_integer)
  def count!(topology_pid, coll, filter, opts \\ []) do
    bangify(count(topology_pid, coll, filter, opts))
  end

  @doc """
  Returns the count of documents that would match a find/4 query.

  ## Options
    * `:limit` - Maximum number of documents to fetch with the cursor
    * `:skip` - Number of documents to skip before returning the first
  """
  @spec count_documents(GenServer.server, collection, BSON.document, Keyword.t) :: result(non_neg_integer)
  def count_documents(topology_pid, coll, filter, opts \\ []) do
    pipeline = [
      "$match": filter,
      "$skip": opts[:skip],
      "$limit": opts[:limit],
      "$group": %{"_id" => nil, "n" => %{"$sum" => 1}}
    ] |> filter_nils() |> Enum.map(&List.wrap/1)

    documents =
      topology_pid
      |> Mongo.aggregate(coll, pipeline, opts)
      |> Enum.to_list

    case documents do
      [%{"n" => count}] -> {:ok, count}
      []                -> {:error, Mongo.Error.exception(message: "nothing returned")}
      _                 -> :ok # fixes {:error, :too_many_documents_returned}
    end
  end

  @doc """
  Similar to `count_documents/4` but unwraps the result and raises on error.
  """
  @spec count_documents!(GenServer.server, collection, BSON.document, Keyword.t) :: result!(non_neg_integer)
  def count_documents!(topology_pid, coll, filter, opts \\ []) do
    bangify(count_documents(topology_pid, coll, filter, opts))
  end

  @doc """
  Estimate the number of documents in a collection using collection metadata.
  """
  @spec estimated_document_count(GenServer.server, collection, Keyword.t) :: result(non_neg_integer)
  def estimated_document_count(topology_pid, coll, opts) do
    opts = Keyword.drop(opts, [:skip, :limit, :hint, :collation])
    count(topology_pid, coll, %{}, opts)
  end

  @doc """
  Similar to `estimated_document_count/3` but unwraps the result and raises on
  error.
  """
  @spec estimated_document_count!(GenServer.server, collection, Keyword.t) :: result!(non_neg_integer)
  def estimated_document_count!(topology_pid, coll, opts) do
    bangify(estimated_document_count(topology_pid, coll, opts))
  end

  @doc """
  Finds the distinct values for a specified field across a collection.

  ## Options

    * `:max_time` - Specifies a time limit in milliseconds
    * `:collation` - Optionally specifies a collation to use in MongoDB 3.4 and
  """
  @spec distinct(GenServer.server, collection, String.t | atom, BSON.document, Keyword.t) :: result([BSON.t])
  def distinct(topology_pid, coll, field, filter, opts \\ []) do
    query = [
      distinct: coll,
      key: field,
      query: filter,
      collation: opts[:collation],
      maxTimeMS: opts[:max_time]
    ] |> filter_nils()

    opts = Keyword.drop(opts, ~w(max_time)a)

    with {:ok, conn, slave_ok, _} <- select_server(topology_pid, :read, opts),
         opts = Keyword.put(opts, :slave_ok, slave_ok),
         {:ok, doc} <- direct_command(conn, query, opts),
         do: {:ok, doc["values"]}
  end

  @doc """
  Similar to `distinct/5` but unwraps the result and raises on error.
  """
  @spec distinct!(GenServer.server, collection, String.t | atom, BSON.document, Keyword.t) :: result!([BSON.t])
  def distinct!(topology_pid, coll, field, filter, opts \\ []) do
    bangify(distinct(topology_pid, coll, field, filter, opts))
  end

  @doc """
  Selects documents in a collection and returns a cursor for the selected
  documents.

  For all options see [Options](https://docs.mongodb.com/manual/reference/command/find/#dbcmd.find)

  Use the underscore style, for example to set the option `singleBatch` use `single_batch`. Another example:

       Mongo.find(top, "jobs", %{}, batch_size: 2)

  """
  @spec find(GenServer.server, collection, BSON.document, Keyword.t) :: cursor
  def find(topology_pid, coll, filter, opts \\ []) do

    filter = case normalize_doc(filter) do
      []    -> nil
      other -> other
    end

    cmd = [
              {"find", coll},
              {"filter", filter},
              {"limit", opts[:limit]},
              {"hint", opts[:hint]},
              {"singleBatch", opts[:single_batch]},
              {"readConcern", opts[:read_concern]},
              {"max", opts[:max]},
              {"min", opts[:min]},
              {"collation", opts[:collation]},
              {"returnKey", opts[:return_key]},
              {"showRecordId", opts[:show_record_id]},
              {"tailable", opts[:tailable]},
              {"oplogReplay", opts[:oplog_replay]},
              {"tailable", opts[:tailable]},
              {"noCursorTimeout", opts[:no_cursor_timeout]},
              {"awaitData", opts[:await_data]},
              {"batchSize", opts[:batch_size]},
              {"projection", opts[:projection]},
              {"comment", opts[:comment]},
              {"maxTimeMS", opts[:max_time]},
              {"skip", opts[:skip]},
              {"sort", opts[:sort]}
            ]

    cmd = filter_nils(cmd)

    drop = ~w(limit hint single_batch read_concern max min collation return_key show_record_id tailable no_cursor_timeout await_data batch_size projection comment max_time skip sort)a
    opts = Keyword.drop(opts, drop)
    cursor(topology_pid, cmd, opts)
  end

  @doc """
  Selects a single document in a collection and returns either a document
  or nil.

  If multiple documents satisfy the query, this method returns the first document
  according to the natural order which reflects the order of documents on the disk.

  For all options see [Options](https://docs.mongodb.com/manual/reference/command/find/#dbcmd.find)

  Use the underscore style, for example to set the option `readConcern` use `read_concern`. Another example:

       Mongo.find_one(top, "jobs", %{}, read_concern: %{level: "local"})
  """
  @spec find_one(GenServer.server, collection, BSON.document, Keyword.t) ::
    BSON.document | nil
  def find_one(conn, coll, filter, opts \\ []) do
    opts = opts
           |> Keyword.delete(:sort)
           |> Keyword.put(:limit, 1)
           |> Keyword.put(:batch_size, 1)

    conn
    |> find(coll, filter, opts)
    |> Enum.at(0)
  end

  @doc """
  Issue a database command. If the command has parameters use a keyword
  list for the document because the "command key" has to be the first
  in the document.
  """
  @spec command(GenServer.server, BSON.document, Keyword.t) :: result(BSON.document)
  def command(topology_pid, query, opts \\ []) do
    rp = ReadPreference.defaults(%{mode: :primary})
    rp_opts = [read_preference: Keyword.get(opts, :read_preference, rp)]
    with {:ok, conn, slave_ok, _} <- select_server(topology_pid, :read, rp_opts),
         opts = Keyword.put(opts, :slave_ok, slave_ok),
         do: direct_command(conn, query, opts)
  end

  @doc false
  @spec direct_command(pid, BSON.document, Keyword.t) :: {:ok, BSON.document | nil} | {:error, Mongo.Error.t}
  def direct_command(conn, cmd, opts \\ []) do
    action = %Query{action: :command}

    with {:ok, _query, response} <- DBConnection.execute(conn, action, [cmd], defaults(opts)) do
      case response do
        op_reply(flags: flags, docs: [%{"$err" => reason, "code" => code}]) when (@reply_query_failure &&& flags) != 0  -> {:error, Mongo.Error.exception(message: reason, code: code)}
        op_reply(flags: flags) when (@reply_cursor_not_found &&& flags) != 0 ->  {:error, Mongo.Error.exception(message: "cursor not found")}
        op_reply(docs: [%{"ok" => 0.0, "errmsg" => reason} = error]) ->  {:error, %Mongo.Error{message: "command failed: #{reason}", code: error["code"]}}
        op_reply(docs: [%{"ok" => ok} = doc]) when ok == 1 ->   {:ok, doc}
        # TODO: Check if needed
        op_reply(docs: []) ->  {:ok, nil}
      end
    end
  end

<<<<<<< HEAD
  @doc false
  @spec direct_command_msg(pid, BSON.document, Keyword.t) :: {:ok, BSON.document | nil} | {:error, Mongo.Error.t}
  def direct_command_msg(conn, doc, opts \\ []) do
    docs = [doc]
    query = %Query{action: :msg}

    with {:ok, response} <- DBConnection.execute(conn, query, docs, defaults(opts)) do
      case response do
        op_msg(docs: [%{"ok" => ok} = doc]) when ok == 1 -> {:ok, doc}
        op_reply(flags: flags, docs: [%{"$err" => reason, "code" => code}]) when (@reply_query_failure &&& flags) != 0  -> {:error, Mongo.Error.exception(message: reason, code: code)}
        op_reply(flags: flags) when (@reply_cursor_not_found &&& flags) != 0 ->  {:error, Mongo.Error.exception(message: "cursor not found")}
        op_reply(docs: [%{"ok" => 0.0, "errmsg" => reason} = error]) ->  {:error, %Mongo.Error{message: "command failed: #{reason}", code: error["code"]}}
        op_reply(docs: [%{"ok" => ok} = doc]) when ok == 1 ->   {:ok, doc}
        # TODO: Check if needed
        op_reply(docs: []) ->  {:ok, nil}
      end
    end
  end


=======

  @doc """
  Returns the current wire version.
  """
  def wire_version(conn, opts \\ []) do
    cmd = %Query{action: :wire_version}
    with {:ok, _query, version} <- DBConnection.execute(conn, cmd, %{}, defaults(opts)) do
      {:ok, version}
    end
  end

>>>>>>> d20d6526
  @doc """
  Similar to `command/3` but unwraps the result and raises on error.
  """
  @spec command!(GenServer.server, BSON.document, Keyword.t) :: result!(BSON.document)
  def command!(topology_pid, query, opts \\ []) do
    bangify(command(topology_pid, query, opts))
  end

  @doc """
  Sends a ping command to the server.
  """
  @spec ping(GenServer.server) :: result(BSON.document)
  def ping(topology_pid) do
    command(topology_pid, %{ping: 1}, [batch_size: 1])
  end

  @doc """
  Insert a single document into the collection.

  If the document is missing the `_id` field or it is `nil`, an ObjectId
  will be generated, inserted into the document, and returned in the result struct.

  ## Examples

      Mongo.insert_one(pid, "users", %{first_name: "John", last_name: "Smith"})
  """
  @spec insert_one(GenServer.server, collection, BSON.document, Keyword.t) :: result(Mongo.InsertOneResult.t)
  def insert_one(topology_pid, coll, doc, opts \\ []) do
    assert_single_doc!(doc)
    {[id], [doc]} = assign_ids([doc])

    write_concern = %{
      w: Keyword.get(opts, :w),
      j: Keyword.get(opts, :j),
      wtimeout: Keyword.get(opts, :wtimeout)
    } |> filter_nils()

    query = [
      insert: coll,
      "$db": "test",
      documents: [doc],
      ordered: Keyword.get(opts, :ordered),
      writeConcern: write_concern,
      bypassDocumentValidation: Keyword.get(opts, :bypass_document_validation)
    ] |> filter_nils()

    with {:ok, conn, _, _} <- select_server(topology_pid, :write, opts),
         {:ok, doc} <- direct_command_msg(conn, query, opts) do
      case doc do
        %{"writeErrors" => _} -> {:error, %Mongo.WriteError{n: doc["n"], ok: doc["ok"], write_errors: doc["writeErrors"]}}
        _ ->
          case Map.get(write_concern, :w) do
            0 -> {:ok, %Mongo.InsertOneResult{acknowledged: false}}
            _ -> {:ok, %Mongo.InsertOneResult{inserted_id: id}}
          end
      end
    end
  end

  @doc """
  Similar to `insert_one/4` but unwraps the result and raises on error.
  """
  @spec insert_one!(GenServer.server, collection, BSON.document, Keyword.t) :: result!(Mongo.InsertOneResult.t)
  def insert_one!(topology_pid, coll, doc, opts \\ []) do
    bangify(insert_one(topology_pid, coll, doc, opts))
  end

  @doc """
  Insert multiple documents into the collection.

  If any of the documents is missing the `_id` field or it is `nil`, an ObjectId will be generated, and insertd into the document.
  Ids of all documents will be returned in the result struct.

  ## Options

  For more information about options see [Options](https://docs.mongodb.com/manual/reference/command/insert/)

  ## Examples

      Mongo.insert_many(pid, "users", [%{first_name: "John", last_name: "Smith"}, %{first_name: "Jane", last_name: "Doe"}])
  """
  @spec insert_many(GenServer.server, collection, [BSON.document], Keyword.t) :: result(Mongo.InsertManyResult.t)
  def insert_many(topology_pid, coll, docs, opts \\ []) do
    assert_many_docs!(docs)
    {ids, docs} = assign_ids(docs)

    write_concern = %{
      w: Keyword.get(opts, :w),
      j: Keyword.get(opts, :j),
      wtimeout: Keyword.get(opts, :wtimeout)
    } |> filter_nils()

    query = [
      insert: coll,
      documents: docs,
      ordered: Keyword.get(opts, :ordered),
      writeConcern: write_concern,
      bypassDocumentValidation: Keyword.get(opts, :bypass_document_validation)
    ] |> filter_nils()

    with {:ok, conn, _, _} <- select_server(topology_pid, :write, opts),
         {:ok, doc} <- direct_command_msg(conn, query, opts) do
      case doc do
        %{"writeErrors" => _} ->  {:error, %Mongo.WriteError{n: doc["n"], ok: doc["ok"], write_errors: doc["writeErrors"]}}
        _ ->
          case Map.get(write_concern, :w) do
            0 -> {:ok, %Mongo.InsertManyResult{acknowledged: false}}
            _ -> {:ok, %Mongo.InsertManyResult{inserted_ids: ids}}
          end
      end
    end
  end

  @doc """
  Similar to `insert_many/4` but unwraps the result and raises on error.
  """
  @spec insert_many!(GenServer.server, collection, [BSON.document], Keyword.t) :: result!(Mongo.InsertManyResult.t)
  def insert_many!(topology_pid, coll, docs, opts \\ []) do
    bangify(insert_many(topology_pid, coll, docs, opts))
  end

  @doc """
  Remove a document matching the filter from the collection.
  """
  @spec delete_one(GenServer.server, collection, BSON.document, Keyword.t) :: result(Mongo.DeleteResult.t)
  def delete_one(topology_pid, coll, filter, opts \\ []) do
    delete_documents(topology_pid, coll, filter, 1, opts)
  end

  @doc """
  Similar to `delete_one/4` but unwraps the result and raises on error.
  """
  @spec delete_one!(GenServer.server, collection, BSON.document, Keyword.t) :: result!(Mongo.DeleteResult.t)
  def delete_one!(topology_pid, coll, filter, opts \\ []) do
    bangify(delete_one(topology_pid, coll, filter, opts))
  end

  @doc """
  Remove all documents matching the filter from the collection.
  """
  @spec delete_many(GenServer.server, collection, BSON.document, Keyword.t) :: result(Mongo.DeleteResult.t)
  def delete_many(topology_pid, coll, filter, opts \\ []) do
    delete_documents(topology_pid, coll, filter, 0, opts)
  end

  ##
  # This is the implementation of the delete command for
  # delete_one and delete_many
  #
  defp delete_documents(topology_pid, coll, filter, limit, opts)  do

    # see https://docs.mongodb.com/manual/reference/command/delete/#dbcmd.delete
    write_concern = %{
                      w: Keyword.get(opts, :w),
                      j: Keyword.get(opts, :j),
                      wtimeout: Keyword.get(opts, :wtimeout)
                    } |> filter_nils()

    filter = %{
               q: filter,
               limit: limit,
               collation: Keyword.get(opts, :collation)
             } |> filter_nils()

    query = [
              delete: coll,
              deletes: [filter],
              ordered: Keyword.get(opts, :ordered),
              writeConcern: write_concern
            ] |> filter_nils()

    with {:ok, conn, _, _} <- select_server(topology_pid, :write, opts),
         {:ok, doc} <- direct_command(conn, query, opts) do
      case doc do
        %{"writeErrors" => _} -> {:error, %Mongo.WriteError{n: doc["n"], ok: doc["ok"], write_errors: doc["writeErrors"]}}
        %{ "ok" => _ok, "n" => n } ->
          case Map.get(write_concern, :w) do
            0 -> {:ok, %Mongo.DeleteResult{acknowledged: false}}
            _ -> {:ok, %Mongo.DeleteResult{deleted_count: n}}
          end
        _ -> {:ok, nil}
      end
    end
  end

  @doc """
  Similar to `delete_many/4` but unwraps the result and raises on error.
  """
  @spec delete_many!(GenServer.server, collection, BSON.document, Keyword.t) :: result!(Mongo.DeleteResult.t)
  def delete_many!(topology_pid, coll, filter, opts \\ []) do
    bangify(delete_many(topology_pid, coll, filter, opts))
  end

  @doc """
  Replace a single document matching the filter with the new document.

  ## Options

    * `:upsert` - if set to `true` creates a new document when no document
      matches the filter (default: `false`)
  """
  @spec replace_one(GenServer.server, collection, BSON.document, BSON.document, Keyword.t) :: result(Mongo.UpdateResult.t)
  def replace_one(topology_pid, coll, filter, replacement, opts \\ []) do
    _ = modifier_docs(replacement, :replace)
    update_documents(topology_pid, coll, filter, replacement, false, opts)
  end

  @doc """
  Similar to `replace_one/5` but unwraps the result and raises on error.
  """
  @spec replace_one!(GenServer.server, collection, BSON.document, BSON.document, Keyword.t) :: result!(Mongo.UpdateResult.t)
  def replace_one!(topology_pid, coll, filter, replacement, opts \\ []) do
    bangify(replace_one(topology_pid, coll, filter, replacement, opts))
  end

  @doc """
  Update a single document matching the filter.

  Uses MongoDB update operators to specify the updates. For more information
  please refer to the
  [MongoDB documentation](http://docs.mongodb.org/manual/reference/operator/update/)

  Example:

      Mongo.update_one(MongoPool,
        "my_test_collection",
        %{"filter_field": "filter_value"},
        %{"$set": %{"modified_field": "new_value"}})

  ## Options

    * `:upsert` - if set to `true` creates a new document when no document
      matches the filter (default: `false`)
  """
  @spec update_one(GenServer.server, collection, BSON.document, BSON.document, Keyword.t) :: result(Mongo.UpdateResult.t)
  def update_one(topology_pid, coll, filter, update, opts \\ []) do
    _ = modifier_docs(update, :update)
    update_documents(topology_pid, coll, filter, update, false, opts)
  end

  @doc """
  Similar to `update_one/5` but unwraps the result and raises on error.
  """
  @spec update_one!(GenServer.server, collection, BSON.document, BSON.document, Keyword.t) :: result!(Mongo.UpdateResult.t)
  def update_one!(topology_pid, coll, filter, update, opts \\ []) do
    bangify(update_one(topology_pid, coll, filter, update, opts))
  end

  @doc """
  Update all documents matching the filter.

  Uses MongoDB update operators to specify the updates. For more information and all options
  please refer to the [MongoDB documentation](https://docs.mongodb.com/manual/reference/command/update/#dbcmd.update)

  """
  @spec update_many(GenServer.server, collection, BSON.document, BSON.document, Keyword.t) :: result(Mongo.UpdateResult.t)
  def update_many(topology_pid, coll, filter, update, opts \\ []) do
    _ = modifier_docs(update, :update)
    update_documents(topology_pid, coll, filter, update, true, opts)
  end

  ##
  # Calls the update command:
  #
  # see https://docs.mongodb.com/manual/reference/command/update/#update-command-output
  #
  defp update_documents(topology_pid, coll, filter, update, multi, opts) do

    write_concern = %{
                      w: Keyword.get(opts, :w),
                      j: Keyword.get(opts, :j),
                      wtimeout: Keyword.get(opts, :wtimeout)
                    } |> filter_nils()

    update = %{
               q: filter,
               u: update,
               upsert: Keyword.get(opts, :upsert),
               multi: multi,
               collation: Keyword.get(opts, :collation),
               arrayFilters: Keyword.get(opts, :filters)
             } |> filter_nils()

    query = [
              update: coll,
              updates: [update],
              ordered: Keyword.get(opts, :ordered),
              writeConcern: write_concern,
              bypassDocumentValidation: Keyword.get(opts, :bypass_document_validation)
            ] |> filter_nils()

    with {:ok, conn, _, _} <- select_server(topology_pid, :write, opts),
         {:ok, doc}        <- direct_command(conn, query, opts) do

      case doc do

        %{"writeErrors" => _} -> {:error, %Mongo.WriteError{n: doc["n"], ok: doc["ok"], write_errors: doc["writeErrors"]}}

        %{"n" => n, "nModified" => n_modified, "upserted" => upserted} ->
          case Map.get(write_concern, :w) do
            0 -> {:ok, %Mongo.UpdateResult{acknowledged: false}}
            _ -> {:ok, %Mongo.UpdateResult{matched_count: n, modified_count: n_modified, upserted_ids: filter_upsert_ids(upserted)}}
          end

        %{"n" => n, "nModified" => n_modified} ->
          case Map.get(write_concern, :w) do
            0 -> {:ok, %Mongo.UpdateResult{acknowledged: false}}
            _ -> {:ok, %Mongo.UpdateResult{matched_count: n, modified_count: n_modified}}
          end

        _ -> {:ok, nil}

      end
    end
  end

  defp filter_upsert_ids(nil), do: []
  defp filter_upsert_ids(upserted), do: Enum.map(upserted, fn doc -> doc["_id"] end)

  @doc """
  Similar to `update_many/5` but unwraps the result and raises on error.
  """
  @spec update_many!(GenServer.server, collection, BSON.document, BSON.document, Keyword.t) :: result!(Mongo.UpdateResult.t)
  def update_many!(topology_pid, coll, filter, update, opts \\ []) do
    bangify(update_many(topology_pid, coll, filter, update, opts))
  end

  @doc """
  Returns a cursor to enumerate all indexes
  """
  @spec list_indexes(GenServer.server, String.t, Keyword.t) :: cursor
  def list_indexes(topology_pid, coll, opts \\ []) do
    cmd = [listIndexes: coll]
    cursor(topology_pid, cmd, opts)
  end

  @doc """
  Convenient function that returns a cursor with the names of the indexes.
  """
  @spec list_index_names(GenServer.server, String.t, Keyword.t) :: %Stream{}
  def list_index_names(topology_pid, coll, opts \\ []) do
    list_indexes(topology_pid, coll, opts)
    |> Stream.map(fn %{"name" => name } -> name end)
  end


  @doc """
  Getting Collection Names
  """
  @spec show_collections(GenServer.server, Keyword.t) :: cursor
  def show_collections(topology_pid, opts \\ []) do

    ##
    # from the specs
    # https://github.com/mongodb/specifications/blob/f4bb783627e7ed5c4095c5554d35287956ef8970/source/enumerate-collections.rst#post-mongodb-280-rc3-versions
    #
    # In versions 2.8.0-rc3 and later, the listCollections command returns a cursor!
    #
    cmd = [listCollections: 1]
    cursor(topology_pid, cmd, opts)
    |> Stream.filter(fn coll -> coll["type"] == "collection" end)
    |> Stream.map(fn coll -> coll["name"] end)
  end

  @doc"""
    Determines the appropriate connection depending on the type (:read, :write). The result is
    a tuple with the connection, slave_ok flag and mongos flag. Possibly you have to set slave_ok == true in
    the options for the following request because you are requesting a secondary server.
  """
    def select_server(topology_pid, type, opts \\ []) do
    with {:ok, servers, slave_ok, mongos?} <- select_servers(topology_pid, type, opts) do
      if Enum.empty? servers do
        {:ok, nil, slave_ok, mongos?}  # todo: warum wird [] zurückgeliefert?, nil wäre besser?
      else
        with {:ok, connection} <- servers |> Enum.take_random(1) |> Enum.at(0)
                                          |> get_connection(topology_pid) do
          {:ok, connection, slave_ok, mongos?}
        end
      end
    end
  end

  defp select_servers(topology_pid, type, opts), do: select_servers(topology_pid, type, opts, System.monotonic_time)
  @sel_timeout 30000
  # NOTE: Should think about the handling completely in the Topology GenServer
  #       in order to make the entire operation atomic instead of querying
  #       and then potentially having an outdated topology when waiting for the
  #       connection.
  defp select_servers(topology_pid, type, opts, start_time) do
    topology = Topology.topology(topology_pid)
    with {:ok, servers, slave_ok, mongos?} <- TopologyDescription.select_servers(topology, type, opts) do
      case Enum.empty? servers do
        true ->
          case Topology.wait_for_connection(topology_pid, @sel_timeout, start_time) do
            {:ok, _servers} -> select_servers(topology_pid, type, opts, start_time)
            {:error, :selection_timeout} = error -> error
          end
        false -> {:ok, servers, slave_ok, mongos?}
      end
    end
  end

  defp get_connection(nil, _pid), do: {:ok, nil}
  defp get_connection(server, pid) do
    with {:ok, connection} <- Topology.connection_for_address(pid, server) do
      {:ok, connection}
    end
  end

  defp modifier_docs([{key, _}|_], type), do: key |> key_to_string |> modifier_key(type)
  defp modifier_docs(map, _type) when is_map(map) and map_size(map) == 0,  do: :ok
  defp modifier_docs(map, type) when is_map(map), do: Enum.at(map, 0) |> elem(0) |> key_to_string |> modifier_key(type)
  defp modifier_docs(list, type) when is_list(list),  do: Enum.map(list, &modifier_docs(&1, type))

  defp modifier_key(<<?$, _::binary>> = other, :replace),  do: raise(ArgumentError, "replace does not allow atomic modifiers, got: #{other}")
  defp modifier_key(<<?$, _::binary>>, :update),  do: :ok
  defp modifier_key(<<_, _::binary>> = other, :update),  do: raise(ArgumentError, "update only allows atomic modifiers, got: #{other}")
  defp modifier_key(_, _),  do: :ok

  defp key_to_string(key) when is_atom(key), do: Atom.to_string(key)
  defp key_to_string(key) when is_binary(key), do: key

  defp cursor(topology_pid, cmd, opts) do
    %Mongo.Cursor{topology_pid: topology_pid, cmd: cmd, on_resume_token: nil, opts: opts}
  end

  defp change_stream_cursor(topology_pid, cmd, fun, opts) do
    %Mongo.Cursor{topology_pid: topology_pid, cmd: cmd, on_resume_token: fun, opts: opts}
  end

  defp filter_nils(keyword) when is_list(keyword) do
    Enum.reject(keyword, fn {_key, value} -> is_nil(value) end)
  end

  defp filter_nils(map) when is_map(map) do
    Enum.reject(map, fn {_key, value} -> is_nil(value) end)
    |> Enum.into(%{})
  end

  ##
  # Checks the validity of the document structure. that means either you use binaries or atoms as a key, but not in combination of both.
  #
  #
  defp normalize_doc(doc) do
    Enum.reduce(doc, {:unknown, []}, fn
      {key, _value}, {:binary, _acc} when is_atom(key)   -> invalid_doc(doc)
      {key, _value}, {:atom, _acc}   when is_binary(key) -> invalid_doc(doc)
      {key, value}, {_, acc}         when is_atom(key)   -> {:atom, [{key, value}|acc]}
      {key, value}, {_, acc}         when is_binary(key) -> {:binary, [{key, value}|acc]}
    end)
    |> elem(1)
    |> Enum.reverse
  end

  defp invalid_doc(doc), do: raise ArgumentError, "invalid document containing atom and string keys: #{inspect doc}"

  defp assert_single_doc!(doc) when is_map(doc), do: :ok
  defp assert_single_doc!([]), do: :ok
  defp assert_single_doc!([{_, _} | _]), do: :ok
  defp assert_single_doc!(other), do: raise ArgumentError, "expected single document, got: #{inspect other}"

  defp assert_many_docs!([first | _]) when not is_tuple(first), do: :ok
  defp assert_many_docs!(other), do: raise ArgumentError, "expected list of documents, got: #{inspect other}"

  defp defaults(opts) do
    Keyword.put_new(opts, :timeout, @timeout)
  end

  defp get_last_error(:ok) do
    :ok
  end
  defp get_last_error(op_reply(docs: [%{"ok" => ok, "err" => nil} = doc])) when ok == 1 do
    {:ok, doc}
  end
  defp get_last_error(op_reply(docs: [%{"ok" => ok, "err" => message, "code" => code}])) when ok == 1 do
    # If a batch insert (OP_INSERT) fails some documents may still have been
    # inserted, but mongo always returns {n: 0}
    # When we support the 2.6 bulk write API we will get number of inserted
    # documents and should change the return value to be something like:
    # {:error, %WriteResult{}, %Error{}}
    {:error, Mongo.Error.exception(message: message, code: code)}
  end
  defp get_last_error(op_reply(docs: [%{"ok" => 0.0, "errmsg" => message, "code" => code}])) do
    {:error, Mongo.Error.exception(message: message, code: code)}
  end

  defp assign_ids(list) when is_list(list) do
    Enum.map(list, &assign_id/1)
    |> Enum.unzip
  end

  defp assign_id(%{_id: id} = map) when id != nil,  do: {id, map}
  defp assign_id(%{"_id" => id} = map) when id != nil, do: {id, map}
  defp assign_id([{_, _} | _] = keyword) do
    case Keyword.take(keyword, [:_id, "_id"]) do
      [{_key, id} | _] when id != nil -> {id, keyword}
      [] -> add_id(keyword)
    end
  end

  defp assign_id(map) when is_map(map) do
    map |> Map.to_list |> add_id
  end

  ##
  # Inserts an ID to the document. A distinction is made as to whether binaries or atoms are used as keys.
  #
  defp add_id(doc) do
    id = Mongo.IdServer.new
    {id, add_id(doc, id)}
  end
  defp add_id([{key, _}|_] = list, id) when is_atom(key), do: [{:_id, id}|list]
  defp add_id([{key, _}|_] = list, id) when is_binary(key), do: [{"_id", id}|list]
  defp add_id([], id), do: [{"_id", id}]

  defp maybe_failure(op_reply(flags: flags, docs: [%{"$err" => reason, "code" => code}])) when (@reply_query_failure &&& flags) != 0, do: {:error, Mongo.Error.exception(message: reason, code: code)}
  defp maybe_failure(op_reply(flags: flags)) when (@reply_cursor_not_found &&& flags) != 0, do: {:error, Mongo.Error.exception(message: "cursor not found")}
  defp maybe_failure(_op_reply),  do: :ok
end<|MERGE_RESOLUTION|>--- conflicted
+++ resolved
@@ -576,28 +576,6 @@
     end
   end
 
-<<<<<<< HEAD
-  @doc false
-  @spec direct_command_msg(pid, BSON.document, Keyword.t) :: {:ok, BSON.document | nil} | {:error, Mongo.Error.t}
-  def direct_command_msg(conn, doc, opts \\ []) do
-    docs = [doc]
-    query = %Query{action: :msg}
-
-    with {:ok, response} <- DBConnection.execute(conn, query, docs, defaults(opts)) do
-      case response do
-        op_msg(docs: [%{"ok" => ok} = doc]) when ok == 1 -> {:ok, doc}
-        op_reply(flags: flags, docs: [%{"$err" => reason, "code" => code}]) when (@reply_query_failure &&& flags) != 0  -> {:error, Mongo.Error.exception(message: reason, code: code)}
-        op_reply(flags: flags) when (@reply_cursor_not_found &&& flags) != 0 ->  {:error, Mongo.Error.exception(message: "cursor not found")}
-        op_reply(docs: [%{"ok" => 0.0, "errmsg" => reason} = error]) ->  {:error, %Mongo.Error{message: "command failed: #{reason}", code: error["code"]}}
-        op_reply(docs: [%{"ok" => ok} = doc]) when ok == 1 ->   {:ok, doc}
-        # TODO: Check if needed
-        op_reply(docs: []) ->  {:ok, nil}
-      end
-    end
-  end
-
-
-=======
 
   @doc """
   Returns the current wire version.
@@ -609,7 +587,6 @@
     end
   end
 
->>>>>>> d20d6526
   @doc """
   Similar to `command/3` but unwraps the result and raises on error.
   """
@@ -649,7 +626,6 @@
 
     query = [
       insert: coll,
-      "$db": "test",
       documents: [doc],
       ordered: Keyword.get(opts, :ordered),
       writeConcern: write_concern,
@@ -657,7 +633,7 @@
     ] |> filter_nils()
 
     with {:ok, conn, _, _} <- select_server(topology_pid, :write, opts),
-         {:ok, doc} <- direct_command_msg(conn, query, opts) do
+         {:ok, doc} <- direct_command(conn, query, opts) do
       case doc do
         %{"writeErrors" => _} -> {:error, %Mongo.WriteError{n: doc["n"], ok: doc["ok"], write_errors: doc["writeErrors"]}}
         _ ->
@@ -711,7 +687,7 @@
     ] |> filter_nils()
 
     with {:ok, conn, _, _} <- select_server(topology_pid, :write, opts),
-         {:ok, doc} <- direct_command_msg(conn, query, opts) do
+         {:ok, doc} <- direct_command(conn, query, opts) do
       case doc do
         %{"writeErrors" => _} ->  {:error, %Mongo.WriteError{n: doc["n"], ok: doc["ok"], write_errors: doc["writeErrors"]}}
         _ ->
