defmodule Mongo.MongoDBConnection do
  @moduledoc """
  Implementation of the DBConnection behaviour module.
  """

  require Logger

  use DBConnection
  use Mongo.Messages

  alias Mongo.Events
  alias Mongo.Events.CommandStartedEvent
  alias Mongo.MongoDBConnection.Utils
  alias Mongo.Events.MoreToComeEvent
  alias Mongo.StableVersion

  @timeout 5_000
  @find_one_flags ~w(slave_ok exhaust partial)a
  @write_concern ~w(w j wtimeout)a
  @insecure_cmds [:authenticate, :saslStart, :saslContinue, :getnonce, :createUser, :updateUser, :copydbgetnonce, :copydbsaslstart, :copydb, :isMaster, :ismaster, :hello]

  @impl true
  def connect(opts) do
    {write_concern, opts} = Keyword.split(opts, @write_concern)
    write_concern = Keyword.put_new(write_concern, :w, 1)

    state = %{
      connection: nil,
      request_id: 0,
      timeout: opts[:timeout] || @timeout,
      connect_timeout: opts[:connect_timeout] || @timeout,
      database: Keyword.fetch!(opts, :database),
      write_concern: Map.new(write_concern),
      wire_version: 0,
      auth_mechanism: opts[:auth_mechanism] || nil,
      connection_type: Keyword.fetch!(opts, :connection_type),
      topology_pid: Keyword.fetch!(opts, :topology_pid),
      stable_api: Keyword.get(opts, :stable_api),
      use_op_msg: Keyword.get(opts, :stable_api) != nil,
      hello_ok: Keyword.get(opts, :stable_api) != nil,
      ssl: opts[:ssl] || opts[:tls] || false
    }

    connect(opts, state)
  end

  @impl true
  def disconnect(_error, %{connection: {mod, socket}, connection_type: type, topology_pid: pid, host: host}) do
    GenServer.cast(pid, {:disconnect, type, host})
    mod.close(socket)
    :ok
  end

  @impl true
  def checkout(state), do: {:ok, state}
  @impl true
  def handle_begin(_opts, state), do: {:ok, nil, state}
  @impl true
  def handle_close(_query, _opts, state), do: {:ok, nil, state}
  @impl true
  def handle_commit(_opts, state), do: {:ok, nil, state}
  @impl true
  def handle_deallocate(_query, _cursor, _opts, state), do: {:ok, nil, state}
  @impl true
  def handle_declare(query, _params, _opts, state), do: {:ok, query, nil, state}
  @impl true
  def handle_fetch(_query, _cursor, _opts, state), do: {:halt, nil, state}
  @impl true
  def handle_prepare(query, _opts, state), do: {:ok, query, state}
  @impl true
  def handle_rollback(_opts, state), do: {:ok, nil, state}
  @impl true
  def handle_status(_opts, state), do: {:idle, state}

  @impl true
  def ping(%{connection_type: :client} = state) do
    cmd = [ping: 1]

    case Utils.command(-1, cmd, state) do
      {:ok, _flags, %{"ok" => ok}} when ok == 1 ->
        {:ok, state}

      {:ok, _flags, %{"ok" => ok, "errmsg" => msg, "code" => code}} when ok == 0 ->
        err = Mongo.Error.exception(message: msg, code: code)
        {:disconnect, err, state}

      {:disconnect, _, _} = error ->
        error
    end
  end

  @impl true
  def ping(state) do
    {:ok, state}
  end

  @impl true
<<<<<<< HEAD
  def handle_execute(%Mongo.Query{action: action} = query, params, opts, original_state) do
    tmp_state = %{original_state | database: Keyword.get(opts, :database, original_state.database)}

    with {:ok, reply, tmp_state} <- execute_action(action, params, opts, tmp_state) do
=======
  def handle_execute(%Mongo.Query{action: action} = query, _params, opts, original_state) do
    tmp_state = %{original_state | database: Keyword.get(opts, :database, original_state.database)}

    with {:ok, reply, tmp_state} <- send_command(action, opts, tmp_state) do
>>>>>>> fff14a4c
      {:ok, query, reply, Map.put(tmp_state, :database, original_state.database)}
    end
  end

  defp connect(opts, state) do
    result =
      with {:ok, state} <- tcp_connect(opts, state),
           {:ok, state} <- maybe_ssl(opts, state),
           {:ok, state} <- hand_shake(opts, state) do
        maybe_auth(opts, state)
      end

    case result do
      {:ok, state} ->
        {:ok, state}

      {:disconnect, reason, state} ->
        reason =
          case reason do
            {:tcp_recv, reason} -> Mongo.Error.exception(tag: :tcp, action: "recv", reason: reason, host: state.host)
            {:tcp_send, reason} -> Mongo.Error.exception(tag: :tcp, action: "send", reason: reason, host: state.host)
            %Mongo.Error{} = reason -> reason
          end

        {mod, socket} = state.connection
        mod.close(socket)
        {:error, reason}

      {:error, reason} ->
        {:error, reason}
    end
  end

  defp maybe_auth(opts, state) do
    case opts[:skip_auth] do
      true -> {:ok, state}
      _ -> Mongo.Auth.run(opts, state)
    end
  end

  defp maybe_ssl(opts, %{ssl: true} = state), do: ssl(opts, state)
  defp maybe_ssl(_opts, state), do: {:ok, state}

  defp ssl(opts, %{connection: {:gen_tcp, socket}} = state) do
    host = (opts[:hostname] || "localhost") |> to_charlist
    ssl_opts = Keyword.put_new(opts[:ssl_opts] || [], :server_name_indication, host)

    case :ssl.connect(socket, ssl_opts, state.connect_timeout) do
      {:ok, ssl_sock} ->
        {:ok, %{state | connection: {:ssl, ssl_sock}}}

      {:error, reason} ->
        :gen_tcp.close(socket)
        {:error, Mongo.Error.exception(tag: :ssl, action: "connect", reason: reason, host: state.host)}
    end
  end

  defp tcp_connect(opts, s) do
    {host, port} = Utils.hostname_port(opts)
    sock_opts = [:binary, active: false, packet: :raw, nodelay: true] ++ (opts[:socket_options] || [])

    s =
      case host do
        {:local, socket} -> Map.put(s, :host, socket)
        hostname -> Map.put(s, :host, "#{hostname}:#{port}")
      end

    case :gen_tcp.connect(host, port, sock_opts, s.connect_timeout) do
      {:ok, socket} ->
        # A suitable :buffer is only set if :recbuf is included in
        # :socket_options.
        {:ok, [sndbuf: sndbuf, recbuf: recbuf, buffer: buffer]} = :inet.getopts(socket, [:sndbuf, :recbuf, :buffer])

        buffer =
          buffer
          |> max(sndbuf)
          |> max(recbuf)

        :ok = :inet.setopts(socket, buffer: buffer)

        {:ok, %{s | connection: {:gen_tcp, socket}}}

      {:error, reason} ->
        {:error, Mongo.Error.exception(tag: :tcp, action: "connect", reason: reason, host: s.host)}
    end
  end

  defp hand_shake(opts, state) do
    cmd = handshake_command(state, client(opts[:appname] || "elixir-driver"))

    case Utils.command(-1, cmd, state) do
      {:ok, _flags, %{"ok" => ok, "maxWireVersion" => version} = response} when ok == 1 ->
        {:ok, %{state | wire_version: version, use_op_msg: version >= 6, hello_ok: Map.get(response, "helloOk", false)}}

      {:ok, _flags, %{"ok" => ok}} when ok == 1 ->
        {:ok, %{state | wire_version: 0}}

      {:ok, _flags, %{"ok" => ok, "errmsg" => msg, "code" => code}} when ok == 0 ->
        err = Mongo.Error.exception(message: msg, code: code)
        {:disconnect, err, state}

      {:disconnect, _, _} = error ->
        error
    end
  end

  defp client(app_name) do
    driver_version =
      case :application.get_key(:mongodb_driver, :vsn) do
        {:ok, version} -> to_string(version)
        _ -> "??"
      end

    {architecture, name} = get_architecture()

    version =
      case :os.version() do
        {one, two, tree} -> to_string(one) <> "." <> to_string(two) <> "." <> to_string(tree)
        s -> s
      end

    platform = "Elixir (" <> System.version() <> "), Erlang/OTP (" <> to_string(:erlang.system_info(:otp_release)) <> "), ERTS (" <> to_string(:erlang.system_info(:version)) <> ")"

    type = elem(:os.type(), 1)

    %{
      client: %{
        application: %{name: app_name}
      },
      driver: %{
        name: "mongodb_driver",
        version: driver_version
      },
      os: %{
        type: type,
        name: pretty_name(name),
        architecture: architecture,
        version: version
      },
      platform: platform
    }
  end

  defp get_architecture() do
    case String.split(to_string(:erlang.system_info(:system_architecture)), "-") do
      [architecture, name | _rest] -> {architecture, name}
      ["win32"] -> {"win32", "Windows"}
      [one] -> {"??", one}
      [] -> {"??", "??"}
    end
  end

  defp pretty_name("apple"), do: "Mac OS X"
  defp pretty_name(name), do: name

  defp provide_cmd_data([{command_name, _} | _] = cmd) do
    case Enum.member?(@insecure_cmds, command_name) do
      true -> {command_name, %{}}
      false -> {command_name, cmd}
    end
  end

  ##
  # Executes a hello or the legacy hello command
  ##
<<<<<<< HEAD
  defp execute_action({:exec_hello, cmd}, _params, opts, %{use_op_msg: true} = state) do
=======
  defp send_command({:exec_hello, cmd}, opts, %{use_op_msg: true} = state) do
>>>>>>> fff14a4c
    db = opts[:database] || state.database
    timeout = Keyword.get(opts, :timeout, state.timeout)
    flags = Keyword.get(opts, :flags, 0x0)

    cmd = hello_command(cmd, state) ++ ["$db": db]

    event = %CommandStartedEvent{
      command: :hello,
      command_name: :hello,
      database_name: db,
      request_id: state.request_id,
      operation_id: opts[:operation_id],
      connection_id: self()
    }

    Events.notify(event, :commands)

    op = op_msg(flags: flags, sections: [section(payload_type: 0, payload: payload(doc: cmd))])

    case :timer.tc(fn -> Utils.post_request(op, state.request_id, %{state | timeout: timeout}) end) do
      {duration, {:ok, flags, doc}} ->
        state = %{state | request_id: state.request_id + 1}
        {:ok, {doc, event, flags, duration}, state}

      {_duration, error} ->
        error
    end
  end

  ##
  # Executes a more to come command
  ##
<<<<<<< HEAD
  defp execute_action(:command, [:more_to_come], opts, %{use_op_msg: true} = state) do
=======
  defp send_command(:more_to_come, opts, %{use_op_msg: true} = state) do
>>>>>>> fff14a4c
    event = %MoreToComeEvent{command: :more_to_come, command_name: opts[:command_name] || :more_to_come}

    timeout = Keyword.get(opts, :timeout, state.timeout)

    Events.notify(event, :commands)

    case :timer.tc(fn -> Utils.get_response(state.request_id, %{state | timeout: timeout}) end) do
      {duration, {:ok, flags, doc}} ->
        {:ok, {doc, event, flags, duration}, state}

      {_duration, error} ->
        error
    end
  end

<<<<<<< HEAD
  defp execute_action(:command, [cmd], opts, %{use_op_msg: true} = state) do
=======
  defp send_command({:command, cmd}, opts, %{use_op_msg: true} = state) do
>>>>>>> fff14a4c
    {command_name, data} = provide_cmd_data(cmd)
    db = opts[:database] || state.database
    cmd = cmd ++ ["$db": db]
    flags = Keyword.get(opts, :flags, 0x0)

    # MongoDB 3.6 only allows certain command arguments to be provided this way. These are:
    op =
      case pulling_out?(cmd, :documents) || pulling_out?(cmd, :updates) || pulling_out?(cmd, :deletes) do
        nil -> op_msg(flags: flags, sections: [section(payload_type: 0, payload: payload(doc: cmd))])
        key -> pulling_out(cmd, flags, key)
      end

    # overwrite temporary timeout by timeout option
    timeout = Keyword.get(opts, :timeout, state.timeout)

    event = %CommandStartedEvent{
      command: data,
      command_name: opts[:command_name] || command_name,
      database_name: db,
      request_id: state.request_id,
      operation_id: opts[:operation_id],
      connection_id: self()
    }

    Events.notify(event, :commands)

    case :timer.tc(fn -> Utils.post_request(op, state.request_id, %{state | timeout: timeout}) end) do
      {duration, {:ok, flags, doc}} ->
        state = %{state | request_id: state.request_id + 1}
        {:ok, {doc, event, flags, duration}, state}

      {_duration, error} ->
        error
    end
  end

  defp send_command({:command, cmd}, opts, state) do
    [{command_name, _} | _] = cmd

    event = %CommandStartedEvent{
      command: cmd,
      command_name: opts[:command_name] || command_name,
      database_name: opts[:database] || state.database,
      request_id: state.request_id,
      operation_id: opts[:operation_id],
      connection_id: self()
    }

    flags = Keyword.take(opts, @find_one_flags)
    op = op_query(coll: Utils.namespace("$cmd", state, opts[:database]), query: cmd, select: "", num_skip: 0, num_return: 1, flags: flags(flags))
    timeout = Keyword.get(opts, :timeout, state.timeout)

    case :timer.tc(fn -> Utils.post_request(op, state.request_id, %{state | timeout: timeout}) end) do
      {duration, {:ok, flags, doc}} ->
        state = %{state | request_id: state.request_id + 1}
        {:ok, {doc, event, flags, duration}, state}

      {_duration, error} ->
        error
    end
  end

  defp send_command(:error, _opts, state) do
    exception = Mongo.Error.exception("Test-case")
    {:disconnect, exception, state}
  end

  defp pulling_out?(cmd, key) do
    case Keyword.has_key?(cmd, key) do
      true -> key
      false -> nil
    end
  end

  defp pulling_out(cmd, flags, key) when is_atom(key) do
    docs = Keyword.get(cmd, key)
    cmd = Keyword.delete(cmd, key)

    payload_0 = section(payload_type: 0, payload: payload(doc: cmd))
    payload_1 = section(payload_type: 1, payload: payload(sequence: sequence(identifier: to_string(key), docs: docs)))

    op_msg(flags: flags, sections: [payload_0, payload_1])
  end

  defp flags(flags) do
    Enum.reduce(flags, [], fn
      {flag, true}, acc -> [flag | acc]
      {_flag, false}, acc -> acc
    end)
  end

  defp handshake_command(%{stable_api: nil}, client) do
    [ismaster: 1, helloOk: 1, client: client]
  end

  defp handshake_command(%{stable_api: stable_api}, client) do
    StableVersion.merge_stable_api([hello: 1, client: client], stable_api)
  end

  defp hello_command(cmd, %{hello_ok: false}) do
    cmd
    |> Keyword.put(:ismaster, 1)
    |> Keyword.put(:helloOk, 1)
  end

  defp hello_command(cmd, %{hello_ok: true, stable_api: stable_api}) do
    cmd
    |> Keyword.put(:hello, 1)
    |> StableVersion.merge_stable_api(stable_api)
  end
end<|MERGE_RESOLUTION|>--- conflicted
+++ resolved
@@ -95,17 +95,10 @@
   end
 
   @impl true
-<<<<<<< HEAD
-  def handle_execute(%Mongo.Query{action: action} = query, params, opts, original_state) do
-    tmp_state = %{original_state | database: Keyword.get(opts, :database, original_state.database)}
-
-    with {:ok, reply, tmp_state} <- execute_action(action, params, opts, tmp_state) do
-=======
   def handle_execute(%Mongo.Query{action: action} = query, _params, opts, original_state) do
     tmp_state = %{original_state | database: Keyword.get(opts, :database, original_state.database)}
 
     with {:ok, reply, tmp_state} <- send_command(action, opts, tmp_state) do
->>>>>>> fff14a4c
       {:ok, query, reply, Map.put(tmp_state, :database, original_state.database)}
     end
   end
@@ -271,11 +264,7 @@
   ##
   # Executes a hello or the legacy hello command
   ##
-<<<<<<< HEAD
-  defp execute_action({:exec_hello, cmd}, _params, opts, %{use_op_msg: true} = state) do
-=======
   defp send_command({:exec_hello, cmd}, opts, %{use_op_msg: true} = state) do
->>>>>>> fff14a4c
     db = opts[:database] || state.database
     timeout = Keyword.get(opts, :timeout, state.timeout)
     flags = Keyword.get(opts, :flags, 0x0)
@@ -308,11 +297,7 @@
   ##
   # Executes a more to come command
   ##
-<<<<<<< HEAD
-  defp execute_action(:command, [:more_to_come], opts, %{use_op_msg: true} = state) do
-=======
   defp send_command(:more_to_come, opts, %{use_op_msg: true} = state) do
->>>>>>> fff14a4c
     event = %MoreToComeEvent{command: :more_to_come, command_name: opts[:command_name] || :more_to_come}
 
     timeout = Keyword.get(opts, :timeout, state.timeout)
@@ -328,11 +313,7 @@
     end
   end
 
-<<<<<<< HEAD
-  defp execute_action(:command, [cmd], opts, %{use_op_msg: true} = state) do
-=======
   defp send_command({:command, cmd}, opts, %{use_op_msg: true} = state) do
->>>>>>> fff14a4c
     {command_name, data} = provide_cmd_data(cmd)
     db = opts[:database] || state.database
     cmd = cmd ++ ["$db": db]
